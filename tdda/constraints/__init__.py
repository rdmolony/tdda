--- conflicted
+++ resolved
@@ -1,28 +1,14 @@
 
 try:
-<<<<<<< HEAD
     import pandas as pd
 except ImportError:
     pd = None
 
 if pd:
-    from tdda.constraints.pd.constraints import (discover_df, verify_df,
+    from tdda.constraints.pd.constraints import (discover_df,
+                                                 verify_df,
                                                  detect_df)
 
 from tdda.constraints.db.constraints import (discover_db_table,
                                              verify_db_table,
                                              detect_db_table)
-=======
-    from tdda.constraints.pd.constraints import (discover_df,
-                                                 verify_df,
-                                                 detect_df)
-except ImportError:
-    pass
-
-try:
-    from tdda.constraints.db.constraints import (discover_db_table,
-                                                 verify_db_table,
-                                                 detect_db_table)
-except ImportError:
-    pass
->>>>>>> 9026ec49
