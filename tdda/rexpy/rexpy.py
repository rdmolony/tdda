--- conflicted
+++ resolved
@@ -264,11 +264,8 @@
     The highest level currently used is 2.
     """
     def __init__(self, examples, extract=True, tag=False, extra_letters=None,
-<<<<<<< HEAD
-                 full_escape=False, verbose=0):
-=======
+                 full_escape=False,
                  remove_empties=False, strip=False, verbose=0):
->>>>>>> 1d1f4d68
         """
         Set class attributes and clean input strings.
         Also performs exraction unless extract=False.
@@ -1353,12 +1350,9 @@
 
 
 def extract(examples, tag=False, encoding=None, as_object=False,
-<<<<<<< HEAD
-            extra_letters=None, full_escape=False, verbose=False):
-=======
-            extra_letters=None, remove_empties=False, strip=False,
+            extra_letters=None, full_escape=False,
+            remove_empties=False, strip=False,
             verbose=False):
->>>>>>> 1d1f4d68
     """
     Extract regular expression(s) from examples and return them.
 
@@ -1378,12 +1372,8 @@
         else:
             examples = [x.decode(encoding) for x in examples]
     r = Extractor(examples, tag=tag, extra_letters=extra_letters,
-<<<<<<< HEAD
-                  full_escape=full_escape, verbose=verbose)
-=======
-                  remove_empties=remove_empties, strip=strip,
-                  verbose=verbose)
->>>>>>> 1d1f4d68
+                  full_escape=full_escape, remove_empties=remove_empties,
+                  strip=strip, verbose=verbose)
     return r if as_object else r.results.rex
 
 
