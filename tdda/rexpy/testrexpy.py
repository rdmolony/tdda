# -*- coding: utf-8 -*-

"""
URLs1

 http\:\/\/[a-z]{3,4}\.[a-z]{3,4}
 http\:\/\/[a-z]{5,19}\.com\/
 [a-z]{4,5}\:\/\/[a-z]{3}\.[a-z]{6,19}\.com
 http\:\/\/www\.[a-z]{6,19}\.com\/
 http\:\/\/www\.[a-z]{6,19}\.co\.uk\/

** With s replacing space and backslashes removed, spaced in groups:

 111111111   222  33333333333  4  5555555555   6  777  8  99  10
 http        ://  [a-z]{3,4}   .  [a-z]{3,4}
 http        ://  [a-z]{5,19}  .  com          /
 [a-z]{4,5}  ://  [a-z]{3}     .  [a-z]{6,19}  .  com
 http        ://  www          .  [a-z]{6,19}  .  com  /
 http        ://  www          .  [a-z]{6,19}  .  co   .  uk  /

--> :// is very special in col 2

 111111111   222  33333333333  4  5555555555   6  777  8  99  10
 http        ://  [a-z]{3,4}   .  [a-z]{3,4}
 http        ://  [a-z]{5,19}  .  com          /
 [a-z]{4,5}  ://  [a-z]{3}     .  [a-z]{6,19}  .  com
 http        ://  www          .  [a-z]{6,19}  .  com  /
 http        ://  www          .  [a-z]{6,19}  .  co   .  uk  /

--> /, when present is always last in RH group

 111111111   222  33333333333  4  5555555555   6  777  8  99  10
 http        ://  [a-z]{3,4}   .  [a-z]{3,4}
 http        ://  [a-z]{5,19}  .  com                         /
 [a-z]{4,5}  ://  [a-z]{3}     .  [a-z]{6,19}  .  com
 http        ://  www          .  [a-z]{6,19}  .  com         /
 http        ://  www          .  [a-z]{6,19}  .  co   .  uk  /



Goal:

 111111111   222  33333333333  4  5555555555   6  777  8  99  10
 http        ://  [a-z]{3,4}   .  [a-z]{3,4}
 http        ://  [a-z]{5,19}  .  com                         /
 [a-z]{4,5}  ://  [a-z]{3}     .  [a-z]{6,19}  .  com
 http        ://  www          .  [a-z]{6,19}  .  com         /
 http        ://  www          .  [a-z]{6,19}  .  co   .  uk  /

URLs 1 + 2:

 [a-z]{3,4}\.[a-z]{2,4}
 [a-z]{5,19}\.com\/
 [a-z]{3,4}[\.\/\:]{1,3}[a-z]{3,19}\.[a-z]{3,4}
 http\:\/\/[a-z]{5,19}\.com\/
 [a-z]{4,5}\:\/\/[a-z]{3}\.[a-z]{6,19}\.com
 http\:\/\/www\.[a-z]{6,19}\.com\/
 http\:\/\/www\.[a-z]{6,19}\.co\.uk\/

** With s replacing space and backslashes removed, spaced in groups:

 11111111111  2222222222  33333333333  4  55555555555  6  777  8  99  10
 [a-z]{3,4}   .           [a-z]{2,4}
 [a-z]{5,19}  .           com          /
 [a-z]{3,4}   [./:]{1,3}  [a-z]{3,19}  .  [a-z]{3,4}
 http         ://         [a-z]{5,19}  .  com          /
 [a-z]{4,5}   ://         [a-z]{3}     .  [a-z]{6,19}  .  com
 http         ://         www          .  [a-z]{6,19}  .  com  /
 http         ://         www          .  [a-z]{6,19}  .  co   .  uk  /

Goal:

 11111111111  2222222222  33333333333  4  55555555555  6  777  8  99  10
                          [a-z]{3,4}   .  [a-z]{2,4}
                          [a-z]{5,19}  .  com                         /
 [a-z]{3,4}   [./:]{1,3}  [a-z]{3,19}  .  [a-z]{3,4}
 http         ://         [a-z]{5,19}  .  com                         /
 [a-z]{4,5}   ://         [a-z]{3}     .  [a-z]{6,19}  .  com
 http         ://         www          .  [a-z]{6,19}  .  com         /
 http         ://         www          .  [a-z]{6,19}  .  co   .  uk  /



TELEPHONES 2

 \([0-9]{3,4}\) [0-9]{3,4} [0-9]{4}
 \+[0-9]{1,2} [0-9]{2,3} [0-9]{3,4} [0-9]{4}

** With s replacing space and backslashes removed, spaced in groups:

 1  2222222  3  4444444  5555555   666666  77777  8888
 (  d{3,4}   )  s        d{3,4}    s       d{4}
 +  d{1,2}   s  d{2,3}   s         d{3,4}  s      d{4}

-->  Space at pos -2

 1  2222222  3  4444444  5555555   666666  77777  8888
 (  d{3,4}   )  s        d{3,4}            s      d{4}
 +  d{1,2}   s  d{2,3}   s         d{3,4}  s      d{4}

-->  Space at pos -2 within left group

 1  2222222  3  4444444  5555555   666666  77777  8888
 (  d{3,4}   )           s         d{3,4}  s      d{4}
 +  d{1,2}   s  d{2,3}   s         d{3,4}  s      d{4}



Goal

 1  2222222  3  4444444  5555555   666666  77777  8  9999
 (  d{3,4}   )  s        d{3,4}    s       d{4}
 +  d{1,2}      s        d{2,3}    s       d{3,4} s  d{4}





TELEPHONES 5

 [0-9]{3} [0-9]{3} [0-9]{4}
 [0-9]{3}\-[0-9]{3}\-[0-9]{4}
 1 [0-9]{3} [0-9]{3} [0-9]{4}
 \([0-9]{3}\) [0-9]{3} [0-9]{4}

** With s replacing space and backslashes removed, spaced in groups:

 1111  2222  3333  4  5555  6  7777
 d{3}  s     d{3}  s  d{4}
 d{3}  -     d{3}  -  d{4}
 1     s     d{3}  s  d{3}  s  d{4}
 (     d{3}  )     s  d{3}  s  d{4}

--> Last group is always 4 digits

 1111  2222  3333  4  5555  6  7777
 d{3}  s     d{3}  s           d{4}
 d{3}  -     d{3}  -           d{4}
 1     s     d{3}  s  d{3}  s  d{4}
 (     d{3}  )     s  d{3}  s  d{4}

--> Group -2 with left part is always 3 digits

 1111  2222  3333  4  5555  6  7777
 d{3}  s              d{3}  s  d{4}
 d{3}  -              d{3}  -  d{4}
 1     s     d{3}  s  d{3}  s  d{4}
 (     d{3}  )     s  d{3}  s  d{4}

--> Last of left of left is always space or hyphen

 1111  2222  3333  4  5555  6  7777
 d{3}              s  d{3}  s  d{4}
 d{3}              -  d{3}  -  d{4}
 1     s     d{3}  s  d{3}  s  d{4}
 (     d{3}  )     s  d{3}  s  d{4}

--> Within left three, there is always a block of 3 digits

 1  2  3333  4  5  6666  7  8888
       d{3}     s  d{3}  s  d{4}
       d{3}     -  d{3}  -  d{4}
 1  s  d{3}     s  d{3}  s  d{4}
 (     d{3}  )  s  d{3}  s  d{4}


Goal:

 1  2222  3  4444  5  6666  7  8888
             d{3}  s  d{3}  s  d{4}
             d{3}  -  d{3}  -  d{4}
    1     s  d{3}  s  d{3}  s  d{4}
 (  d{3}  )        s  d{3}  s  d{4}



TELS 1-5

 [0-9]{3} [0-9]{3} [0-9]{4}
 [0-9]{3,4}[\-\.][0-9]{3}[\-\.][0-9]{4}
 1 [0-9]{3} [0-9]{3} [0-9]{4}
 \([0-9]{3,4}\) [0-9]{3,4} [0-9]{4}
 \+[0-9]{1,2} [0-9]{2,3} [0-9]{3,4} [0-9]{4}


** With s replacing space and backslashes removed, spaced in groups:

 111111  222222  3333  444444  555555  666666  7777  8888
 d{3}    s       d{3}  s       d{4}
 d{3,4}  [-.]    d{3}  [-.]    d{4}
 1       s       d{3}  s       d{3}    s       d{4}
 (       d{3,4}  )     s       d{3,4}  s       d{4}
 +       d{1,2}  s     d{2,3}  s       d{3,4}  s     d{4}


Goal:

 1  222222  3333  444444  555555  6666  777777  8  9999
    d{3}          s       d{3}    s     d{4}
    d{3,4}  [-.]          d{3}    [-.]  d{4}
    1             s       d{3}    s     d{3}    s  d{4}
 (  d{3,4}  )     s       d{3,4}  s     d{4}
 +  d{1,2}        s       d{2,3}  s     d{3,4}  s  d{4}
"""

from __future__ import division
from __future__ import print_function
from __future__ import absolute_import
from __future__ import unicode_literals

import os
import random
import sys
import unittest

from collections import OrderedDict

try:
    import pandas
except:
    pandas = None
pd = pandas

from tdda.referencetest import ReferenceTestCase, tag

from tdda.rexpy.relib import re
try:
    import regex
except ImportError:
    regex = None

from tdda.rexpy import *
from tdda.rexpy.rexpy import Coverage, Examples

# does re escape all punctuation, or only special ones?
re_escape_more = re.escape('%') != '%'
isPython2 = sys.version_info[0] < 3
PC = re.escape('%')
UNDERSCORE = re.escape('_')


class TestUtilityFunctions(ReferenceTestCase):
    def test_signature(self):
        self.assertEqual(signature([]), '')

        self.assertEqual(signature([('c', 1)]), 'c')

        self.assertEqual(signature([('C', 3), ('.', 1),
                                    ('C', 2), ('.', 1),
                                    ('C', 2)]), 'C.C.C')

        self.assertEqual(signature([('C', 8), ('.', 1),
                                    ('C', 4), ('.', 1),
                                    ('C', 4), ('.', 1),
                                    ('C', 4), ('.', 1),
                                    ('C', 12)]), 'C.C.C.C.C')

        self.assertEqual(signature([('.', 1),
                                    ('C', 4), ('.', 1), (' ', 1),
                                    ('C', 3), (' ', 1),
                                    ('C', 4)]), '.C. C C')

        self.assertEqual(signature([('C', 4), ('.', 1),
                                    ('C', 2), ('.', 1),
                                    ('C', 5), ('.', 1),
                                    ('C', 2), ('.', 1,),
                                    ('C', 2), (' ', 1), ('.', 1),
                                    ('C', 5)]), 'C.C.C.C.C .C')

        self.assertEqual(signature([('C', 4), ('.', 1),
                                    ('C', 2), ('.', 1),
                                    ('C', 5), ('.', 1),
                                    ('C', 2), ('.', 1),
                                    ('C', 2), ('*', 1), ('.', 1),
                                    ('C', 5)]), 'C.C.C.C.C*.C')


    def test_get_omnipresent_at_pos(self):
        c = {
            ('a', 1, 1, 'fixed'): {1: 7, -1: 7, 3: 4},
            ('b', 1, 1, 'fixed'): {2: 6, 3: 4},
            ('c', 1, 1): {3: 1, 4: 2, 2: 7},
            ('d', 1, 1, 'fixed'): {1: 1}
        }

        self.assertEqual(get_omnipresent_at_pos(c, 7),
                         [((u'a', 1, 1, u'fixed'), -1),
                          ((u'a', 1, 1, u'fixed'), 1),
                          ((u'c', 1, 1), 2)])

        self.assertEqual(get_omnipresent_at_pos(c, 6),
                         [((u'b', 1, 1, u'fixed'), 2)])


        self.assertEqual(get_omnipresent_at_pos(c, 5), [])

        self.assertEqual(get_omnipresent_at_pos({}, 1), [])

        self.assertEqual(get_omnipresent_at_pos({}, 0), [])

    def test_length_stats(self):
        # Testing with strings, but works with lists etc. too
        self.assertEqual(length_stats(['abc', 'def', 'ghi']), (True, 3))
        self.assertEqual(length_stats(['a', 'def', 'gh']), (False, 3))
        self.assertEqual(length_stats([]), (True, 0))

    def test_left_parts1(self):
        # For this test, the fragments are always present in the positions
        p1 = [('a',), ('b',), ('c',), ('d',), ('e',), ('f',)]
        p2 = [('A',), ('b',), ('C',), ('d',), ('E',)]
        p3 = [('.',), ('b',), ('.',), ('d',)]
        fixed = [(('b',), 1), (('d',),  3)]
        expected = [
            [[('a',)],          [('A',)],  [('.',)]],
            [[('b',)],          [('b',)],  [('b',)]],
            [[('c',)],          [('C',)],  [('.',)]],
            [[('d',)],          [('d',)],  [('d',)]],
            [[('e',), ('f',)],  [('E',)],  []]
        ]
        self.assertEqual(left_parts([p1, p2, p3], fixed), expected)

    def test_left_parts2(self):
        # For this test, the fragments are always present in the positions
        p1 = [('a',), ('b',), ('c',), ('d',), ('e',), ('f',)]
        p2 = [('a',), ('B',), ('C',), ('d',), ('E',)]
        p3 = [('a',), ('b',), ('c',), ('d',)]
        fixed = [(('a',), 0), (('c',),  3)]
        expected = [
            [[('a',)],           [('a',)],          [('a',)]],
            [[('b',), ('c',)],   [('B',), ('C',)],  [('b',), ('c',)]],
            [[('d',)],           [('d',)],          [('d',)]],
            [[('e',), ('f',)],   [('E',)],          []]
        ]
        self.assertEqual(left_parts([p1, p2, p3], fixed), expected)

    def test_right_parts1(self):
        p1 = [('F',), ('e',), ('d',), ('c',), ('b',), ('a',)]
        p2 = [('E',), ('d',), ('C',), ('b',), ('A',)]
        p3 = [('d',), ('.',), ('b',), ('.',)]
        fixed = [(('b',), 2), (('d',),  4)]
        expected = [
            [[('F',), ('e',)],  [('E',)],  []],
            [[('d',)],          [('d',)],  [('d',)]],
            [[('c',)],          [('C',)],  [('.',)]],
            [[('b',)],          [('b',)],  [('b',)]],
            [[('a',)],          [('A',)],  [('.',)]],
        ]
        self.assertEqual(right_parts([p1, p2, p3], fixed), expected)

    def test_right_parts2(self):
        p1 = [('F',), ('e',), ('d',), ('c',), ('b',), ('a',)]
        p2 = [('E',), ('d',), ('C',), ('b',), ('a',)]
        p3 = [('d',), ('.',), ('.',), ('a',)]
        fixed = [(('a',), 1), (('d',),  4)]
        expected = [
            [[('F',), ('e',)],  [('E',)],  []],
            [[('d',)],          [('d',)],  [('d',)]],
            [[('c',), ('b',)],  [('C',), ('b',)],  [('.',), ('.',)]],
            [[('a',)],          [('a',)],  [('a',)]],
        ]
        self.assertEqual(right_parts([p1, p2, p3], fixed), expected)

    def test_ndigits(self):
        self.assertEqual(ndigits(1, 1), '1')
        self.assertEqual(ndigits(2, 1), '1' * 2)
        self.assertEqual(ndigits(1, 2), '2')
        self.assertEqual(ndigits(2, 2), '2' * 2)
        self.assertEqual(ndigits(0, 2), '')
        self.assertEqual(ndigits(11, 9), '9' * 11)
        self.assertEqual(ndigits(9, 11), 'B' * 9)
        self.assertEqual(ndigits(9, 10), 'A' * 9)
        self.assertEqual(ndigits(10,9), '9' * 10)
        self.assertEqual(ndigits(10,10), 'A' * 10)
        self.assertEqual(ndigits(5,35), 'Z' * 5)
        # Not really designed for more than 35 parts.
        # But if it happens, just carries on
        self.assertEqual(ndigits(5, 36), chr(ord('Z') + 1) * 5)
        # Also not supposed to take digits below 1.
        # but...
        self.assertEqual(ndigits(4, 0), '0' * 4)

    def test_aligned_parts1(self):
        x = Extractor([])
        part1 = [
                    [('a', 1, 1, 'fixed'), ('b', 1, 1, 'fixed')],
                    [('c', 1, 1, 'fixed')],
                ]
        part2 = [
                    [('/', 1, 1, 'fixed')],
                    [('/', 1, 1, 'fixed')],
                ]
        parts = [part1, part2]
        expected = '\n'.join(['|1 2|3|',
                              ' a b /',
                              ' c   /'])
        self.assertEqual(x.aligned_parts(parts), expected)

    def test_aligned_parts2(self):
        x = Extractor([])
        part1 = [
                    [('a', 1, 1, 'fixed'), ('b', 1, 1, 'fixed')],
                    [('c', 1, 1, 'fixed')],
                ]
        part2 = [
                    [],
                    [('/', 1, 1, 'fixed')],
                ]
        part3 = [
                    [('.', 1, 1, 'fixed')],
                    [],
                ]
        part4 = [
                    [('!', 1, 1, 'fixed')],
                    [('!', 1, 1, 'fixed')],
                ]
        parts = [part1, part2, part3, part4]
        expected = '\n'.join(['|1 2|3|4|5|',
                              ' a b   . !',
                              ' c   /   !'])
        self.assertEqual(x.aligned_parts(parts), expected)

    def testIDCounter(self):
        c = IDCounter()
        self.assertEqual(c.add('two'), 1)
        self.assertEqual(c.add('three'), 2)
        self.assertEqual(c.add('two'), 1)
        self.assertEqual(c.add('three'), 2)
        self.assertEqual(c.add('one'), 3)
        self.assertEqual(c.add('three'), 2)
        self.assertEqual(c.add('four', 4), 4)

        self.assertEqual(c['zero'], 0)
        self.assertEqual(c['one'], 1)
        self.assertEqual(c['two'], 2)
        self.assertEqual(c['three'], 3)
        self.assertEqual(c['four'], 4)
        self.assertEqual(c.getitem('three'), 3)

        self.assertEqual(c.ids.get('zero'), None)
        self.assertEqual(c.ids.get('two'), 1)         # 'cos added first
        self.assertEqual(c.ids.get('three'), 2)       # 'cos added second
        self.assertEqual(c.ids.get('one'), 3)         # 'cos added third
        self.assertEqual(c.ids.get('four'), 4)        # 'cos added fourth

        self.assertEqual(list(c.keys()), ['two', 'three' ,'one', 'four'])



class TestHelperMethods(ReferenceTestCase):

    @classmethod
    def setUpClass(cls):
        cls.x = Extractor([])

    def test_coarse_character_classification(self):
        x = self.x
        for i in range(ord('A'), ord('Z') + 1):
            self.assertEqual(x.coarse_classify_char(chr(i)), C)
        for i in range(ord('a'), ord('z') + 1):
            self.assertEqual(x.coarse_classify_char(chr(i)), C)
        for i in range(ord('0'), ord('9') + 1):
            self.assertEqual(x.coarse_classify_char(chr(i)), C)
        for c in ' \t\r\n\f\v':
            self.assertEqual(x.coarse_classify_char(c), ' ')
        for c in '!"#$%&' + "'" + '()*+,-.' + '\\' + ':;<=>?@[\]^_`{|}~':
            self.assertEqual(x.coarse_classify_char(c), '.')
        for i in range(0, 0x1c):  # 1C to 1F are considered whitespace
                                  # in unicode
            c = chr(i)
            if not c in '\t\r\n\f\v':
                self.assertEqual(x.coarse_classify_char(c), '*')

    def test_coarse_string_classification(self):
        x = self.x
        for i in range(ord('A'), ord('Z') + 1):
            self.assertEqual(x.coarse_classify_char(chr(i)), C)
        for i in range(ord('a'), ord('z') + 1):
            self.assertEqual(x.coarse_classify_char(chr(i)), C)
        for i in range(ord('0'), ord('9') + 1):
            self.assertEqual(x.coarse_classify_char(chr(i)), C)
        for c in ' \t\r\n\f\v':
            self.assertEqual(x.coarse_classify_char(c), ' ')
        for c in ' \t\r\n\f\v':
            self.assertEqual(x.coarse_classify_char(c), ' ')
        for c in '!"#$%&' + "'" + '()*+,-.' + '\\' + ':;<=>?@[\]^_`{|}~':
            self.assertEqual(x.coarse_classify_char(c), '.')
        for i in range(0, 0x1c):  # 1C to 1F are considered whitespace
                                  # in unicode
            c = chr(i)
            if not c in '\t\r\n\f\v':
                self.assertEqual(x.coarse_classify_char(c), '*')
        self.assertEqual(x.coarse_classify_char(chr(127)), '*')

    def test_coarse_classification(self):
        x = self.x
        self.assertEqual(x.coarse_classify('255-SI-32'),
                                         CtoUC('CCC.CC.CC'))
        guid = '1f65c9e8-cf9a-4e53-b7d0-c48a26a21b7c'
        sig  = CtoUC('CCCCCCCC.CCCC.CCCC.CCCC.CCCCCCCCCCCC')
        self.assertEqual(x.coarse_classify(guid), sig)
        self.assertEqual(x.coarse_classify('(0131) 123 4567'),
                                           CtoUC('.CCCC. CCC CCCC'))
        self.assertEqual(x.coarse_classify('2016-01-02T10:11:12 +0300z'),
                                           CtoUC('CCCC.CC.CCCCC.CC.CC .CCCCC'))
        self.assertEqual(x.coarse_classify('2016-01-02T10:11:12\a+0300z'),
                                           CtoUC('CCCC.CC.CCCCC.CC.CC*.CCCCC'))

    def test_run_length_encoding(self):
        self.assertEqual(run_length_encode(''), ())

        self.assertEqual(run_length_encode('c'), (('c', 1),))

        self.assertEqual(run_length_encode('CCC.CC.CC'),
                                           (('C', 3), ('.', 1),
                                            ('C', 2), ('.', 1),
                                            ('C', 2)))

        sig  = 'CCCCCCCC.CCCC.CCCC.CCCC.CCCCCCCCCCCC'
        self.assertEqual(run_length_encode(sig), (('C', 8), ('.', 1),
                                         ('C', 4), ('.', 1),
                                         ('C', 4), ('.', 1),
                                         ('C', 4), ('.', 1),
                                         ('C', 12)))

        self.assertEqual(run_length_encode('.CCCC. CCC CCCC'),
                         (('.', 1),
                          ('C', 4), ('.', 1), (' ', 1),
                          ('C', 3), (' ', 1),
                          ('C', 4)))

        self.assertEqual(run_length_encode('CCCC.CC.CCCCC.CC.CC .CCCCC'),
                         (('C', 4), ('.', 1),
                          ('C', 2), ('.', 1),
                          ('C', 5), ('.', 1),
                          ('C', 2), ('.', 1,),
                          ('C', 2), (' ', 1), ('.', 1),
                          ('C', 5)))

        self.assertEqual(run_length_encode('CCCC.CC.CCCCC.CC.CC*.CCCCC'),
                         (('C', 4), ('.', 1),
                          ('C', 2), ('.', 1),
                          ('C', 5), ('.', 1),
                          ('C', 2), ('.', 1),
                          ('C', 2), ('*', 1), ('.', 1),
                          ('C', 5)))

    def test_cleaning(self):
        examples = ['123-AB-321', ' 123-AB-321', '', None, '321-BA-123 ']
        keys = ['123-AB-321', '321-BA-123']
        x = Extractor(examples, remove_empties=True, strip=True)
        self.assertEqual(set(x.examples.strings), set(keys))
        self.assertEqual(x.n_stripped, 2)
        self.assertEqual(x.n_empties, 1)
        self.assertEqual(x.n_nulls, 1)
        items = x.examples.strings
        self.assertEqual(set(items), {'123-AB-321', '321-BA-123'})

    def test_cleaning_keep_empties(self):
        examples = ['123-AB-321', ' 123-AB-321', '', None, '321-BA-123 ']
        keys = ['123-AB-321', '321-BA-123', '']
        x = Extractor(examples, remove_empties=False, strip=True)
        self.assertEqual(set(x.examples.strings), set(keys))
        self.assertEqual(x.n_stripped, 2)
        self.assertEqual(x.n_empties, 0)
        self.assertEqual(x.n_nulls, 1)
        items = x.examples.strings
        self.assertEqual(set(items), {'123-AB-321', '321-BA-123', ''})

    def test_cleaning_no_strip_no_empties(self):
        examples = ['123-AB-321', ' 123-AB-321', '', None, '321-BA-123 ']
        keys = ['123-AB-321', '', ' 123-AB-321', '321-BA-123 ']
        x = Extractor(examples, remove_empties=False, strip=False)
        self.assertEqual(set(x.examples.strings), set(keys))
        self.assertEqual(x.n_stripped, 0)
        self.assertEqual(x.n_empties, 0)
        self.assertEqual(x.n_nulls, 1)
        items = x.examples.strings
        self.assertEqual(set(items), set(keys))

    def test_batch_rle_extract_single(self):
        examples = ['123-AB-321', '123-AB-321',  None, '321-BA-123']
        x = Extractor(examples)
        freqs = x.results.rle_freqs
        self.assertEqual(len(freqs), 1)
        key = ((C, 3), ('.', 1), (C, 2), ('.', 1), (C, 3))
        self.assertEqual(list(freqs.keys()), [key])
        self.assertEqual(freqs[key], 3)

    def test_batch_rle_extract_pair(self):
        examples = ['123-AB-321', '12-AB-4321', None, '321-BA-123']
        x = Extractor(examples)
        freqs = x.results.rle_freqs
        self.assertEqual(len(freqs), 2)
        key1 = ((C, 3), ('.', 1), (C, 2), ('.', 1), (C, 3))
        key2 = ((C, 2), ('.', 1), (C, 2), ('.', 1), (C, 4))
        keys = [key1, key2]
        self.assertEqual(set(freqs.keys()), set(keys))
        self.assertEqual(freqs[key1], 2)
        self.assertEqual(freqs[key2], 1)

    def test_rle2re(self):
        Cats = self.x.Cats
        rle = (('C', 3), ('.', 1), ('C', 2), ('.', 1), ('C', 3))
        an = Cats.AlphaNumeric.re_string
        punc = Cats.Punctuation.re_string
        rex = self.x.rle2re(rle)
        self.assertEqual(rex,
                         '^%s{3}%s%s{2}%s%s{3}$' % (an, punc, an, punc, an))
        cre = re.compile(rex)
        for s in ['123-AB-321', '321-BA-123']:
            self.assertIsNotNone(re.match(cre, s))

    def test_vrle(self):
        key1 = (('C', 3), ('.', 1), ('C', 2), ('.', 1), ('C', 3))
        key2 = (('C', 2), ('.', 1), ('C', 2), ('.', 1), ('C', 4))
        keys = [key1, key2]
        range_rles, _, _ = to_vrles(keys)
        self.assertEqual(range_rles, [(('C', 2, 3), ('.', 1, 1),
                                       ('C', 2, 2), ('.', 1, 1),
                                       ('C', 3, 4))])

    def test_vrle2re(self):
        key1 = (('C', 3), ('.', 1), ('C', 2), ('.', 1), ('C', 3))
        key2 = (('C', 2), ('.', 1), ('C', 2), ('.', 1), ('C', 4))
        keys = [key1, key2]
        rrle = [('C', 2, 3), ('.', 1, 1),
                ('C', 2, 2), ('.', 1, 1),
                ('C', 3, 4)]
        Cats = Extractor([]).Cats
        an = Cats.AlphaNumeric.re_string
        punc = Cats.Punctuation.re_string
        expected = '^%s{2,3}%s%s{2}%s%s{3,4}$' % (an, punc, an, punc, an)
        x = Extractor([])
        self.assertEqual(x.vrle2re(rrle), expected)

    def test_sort_by_len(self):
        # Really designed for sorting lists/tuples, but everything with
        # a length will behave the same
        x = Extractor(['a'])
        self.assertEqual(x.sort_by_length([]), [])
        self.assertEqual(x.sort_by_length(['a']), ['a'])
        self.assertEqual(x.sort_by_length(['a', 'ab']), ['a', 'ab'])
        self.assertIn(x.sort_by_length(
                ['abcdef', '', 'aa', 'bb', 'ccc', 'zzyy', '1']),
                (['', '1', 'aa', 'bb', 'ccc', 'zzyy', 'abcdef'],
                 ['', '1', 'bb', 'aa', 'ccc', 'zzyy', 'abcdef']))

    def test_split_left(self):
        x = Extractor(['a'])
        http = [('http', 1, 1, 'fixed'),
                ('://', 1, 1, 'fixed'),
                ('a', 1, 5),
                ('.', 1, 1, 'fixed'),
                ('com', 1, 1, 'fixed')]
        https = [('https', 1, 1, 'fixed'),
                 ('://', 1, 1, 'fixed'),
                 ('a', 1, 4),
                 ('#', 1, 1, 'fixed'),
                 ('co', 1, 1, 'fixed'),
                 ('.', 1, 1, 'fixed'),
                 ('uk', 1, 1, 'fixed'),
                 ('/', 1, 1, 'fixed')]
        patterns = [http, https]
        results = x.merge_fixed_omnipresent_at_pos(patterns)
        expected = [
                [
                    [(u'http', 1, 1, u'fixed')],
                    [(u'https', 1, 1, u'fixed')]
                ],

                [
                    [(u'://', 1, 1, u'fixed')],
                    [(u'://', 1, 1, u'fixed')],
                ],

                [
                    [(u'a', 1, 5),
                     (u'.', 1, 1, u'fixed'),
                     (u'com', 1, 1, u'fixed')],

                    [(u'a', 1, 4),
                     (u'#', 1, 1, u'fixed'),
                     (u'co', 1, 1, u'fixed'),
                     (u'.', 1, 1, u'fixed'),
                     (u'uk', 1, 1, u'fixed'),
                     (u'/', 1, 1, u'fixed')]
                ],
        ]
        self.assertEqual(results, expected)


class TestExtraction(ReferenceTestCase):

    def check_result(self, result, rexes, examples, dialect=None):
        if dialect is None or dialect == 'portable':
            match = re.match
            re_compile = re.compile
        elif dialect in ('posix', 'java') and regex is not None:
            match = regex.match
            re_compile = regex.compile
        else:
            match = None

        if type(rexes) is tuple:
            self.assertIn(result, rexes)
            if match:
                old_compiled = [re_compile(r) for r in rexes[0]]
                new_compiled = [re_compile(r) for r in rexes[1]]
                self.assertTrue(all(any(match(rex, x) for rex in old_compiled)
                                 for x in examples if x)
                              or
                            all(any(match(rex, x) for rex in new_compiled)
                                 for x in examples if x))
        else:
            self.assertEqual(result, rexes)
            if match:
                compiled = [re_compile(r) for r in rexes]
                self.assertTrue(all(any(match(rex, x) for rex in compiled)
                                    for x in examples if x))

    def test_re_pqs_id_perl(self):
        # Space in second string should cause \s* at start, no?
        iids = ['123-AB-321', ' 12-AB-4321', '', None, '321-BA-123 ']
        rexes = [r'^\s*\d{2,3}\-[A-Z]{2}\-\d{3,4}\s*$']
        x = extract(iids, strip=True, remove_empties=True, dialect='perl')
        self.check_result(x, rexes, iids)

    def test_re_pqs_id_portable(self):
        iids = ['123-AB-321', ' 12-AB-4321', '', None, '321-BA-123 ']
        rexes = [r'^\s*[0-9]{2,3}\-[A-Z]{2}\-[0-9]{3,4}\s*$']
        x = extract(iids, strip=True, remove_empties=True, dialect='portable')
        self.check_result(x, rexes, iids)

    def test_re_pqs_id_java(self):
        iids = ['123-AB-321', ' 12-AB-4321', '', None, '321-BA-123 ']
        rexes = [r'^\p{Space}*\p{Digit}{2,3}\-\p{Upper}{2}\-'
                 r'\p{Digit}{3,4}\p{Space}*$']
        x = extract(iids, strip=True, remove_empties=True, dialect='java')
        self.check_result(x, rexes, iids, dialect='java')

    def test_re_pqs_id_posix(self):
        iids = ['123-AB-321', ' 12-AB-4321', '', None, '321-BA-123 ']
        rexes = [r'^[[:space:]]*[[:digit:]]{2,3}\-[[:upper:]]{2}\-'
                 r'[[:digit:]]{3,4}[[:space:]]*$']
        x = extract(iids, strip=True, remove_empties=True, dialect='posix')
        self.check_result(x, rexes, iids, dialect='posix')

    def test_re_pqs_id_with_dash(self):
        iids = ['123-AB-321', '12-AB-4321', '', None, '321-BA-123']
<<<<<<< HEAD
        old_rexes = [r'^$', r'^[0-9]{2,3}[A-Z\-][A-Z]{2}[A-Z\-][0-9]{3,4}$']
        new_rexes = [r'^$', r'^[0-9]{2,3}[A-Z-][A-Z]{2}[A-Z-][0-9]{3,4}$']
=======
        rexes = [r'^$', r'^\d{2,3}[A-Z\-][A-Z]{2}[A-Z\-]\d{3,4}$']
>>>>>>> 66d4c750
        x = extract(iids, extra_letters='-')
        self.check_result(x, rexes, iids)
        # Test result has changed with improved behaviour.
        # Now us spots that the base sequence is the same
        # Previously this found this:
        #        [r'^\s*[A-Z0-9\-]{10}\s*$'])

    def test_re_pqs_id_with_dash2(self):
        iids = ['123-AB-321', 'AB-1B-4A21', None, '321-BA-1A23']
        rexes = [r'^[A-Z0-9\-]{10,11}$']
        x = extract(iids, extra_letters='-')
        self.check_result(x, rexes, iids)

    def test_re_pqs_id_with_underscore(self):
        iids = ['123_AB_321', 'AB_1B_4A21', None, '321_BA_1A23ab2rj']
        rexes = [r'^[A-Za-z0-9_]+$']
        x = extract(iids, extra_letters='_')
        self.check_result(x, rexes, iids)

    def test_re_pqs_id_with_underscores2(self):
        iids = ['123_AB_321', 'AB_1B_4A21', None, '321_BA_1A23ab2rj']
        rexes = [r'^[A-Za-z0-9_]+$']
        x = extract(iids, extra_letters='_-')
        self.check_result(x, rexes, iids)

    def test_re_pqs_id_with_underscores3(self):
        iids = ['123-AB_321', 'AB_1B-4A21', None, '321_BA_1A23ab2rj']
        rexes = [r'^[A-Za-z0-9_\-]+$']
        x = extract(iids, extra_letters='_-.')
        self.check_result(x, rexes, iids)

    def test_re_uuid(self):
        uuids = ['1f65c9e8-cf9a-4e53-b7d0-c48a26a21b7c',
                 '88888888-4444-4444-4444-cccccccccccc',
                 'aaaaaaaa-1111-0000-9999-0123456789ab',
                 '22ecc913-68eb-4cfb-a9cc-18df44137a4c',
                 '634962c3-8bc1-4b51-b36d-3dcbfdc92b63',
                 'aac65b99-92ff-11e6-b97d-b8f6b118f191',
                 '6fa459ea-ee8a-3ca4-8f4e-db77e160355e',
                 '886313e1-3b8a-e372-9b90-0c9aee199e5d']
        rexes = ['^[0-9a-f]{8}\\-[0-9a-f]{4}\\-[0-9a-f]{4}\\-'
                 '[0-9a-f]{4}\\-[0-9a-f]{12}$']
        x = extract(uuids)
        self.check_result(x, rexes, uuids)

    def test_re_uuid4(self):
        uuid4s = ['2ffb8eaa-dd75-41c2-aca6-0444914b8713',
                  'f69c5651-0b97-4909-b896-8ef0891f81ff',
                  '13f984fe-65db-4646-99d4-a93c06f78472',
                  '50a886d2-78c9-4b7b-81a9-25caf4deb212',
                  '2d4429df-9a80-b581-9565-27880ce171b0',
                  '857e0ec6-1511-478b-93a3-15ac9212fd0d']

        rexes = [r'^[0-9a-f]{8}\-[0-9a-f]{4}\-[0-9a-f]{4}\-'
                 r'[0-9a-f]{4}\-[0-9a-f]{12}$']

        x = extract(uuid4s, variableLengthFrags=True)
        self.check_result(x, rexes, uuid4s)

    uuid4s_mixed = ['2ffb8eaa-dd75-41c2-aca6-0444914b8713',
                    'F69C5651-0B97-4909-B896-8EF0891F81FF',
                    '13f984fe-65db-4646-99d4-a93c06f78472',
                    '50a886d2-78c9-4b7b-81a9-25caf4deb212',
                    '2D4429DF-9A80-B581-9565-27880CE171B0',
                   '857e0ec6-1511-478b-93a3-15ac9212fd0d']

    def test_re_uuid4mixed(self):
        rexes = [r'^[0-9a-fA-F]{8}\-[0-9a-fA-F]{4}\-[0-9a-fA-F]{4}\-'
                 r'[0-9a-fA-F]{4}\-[0-9a-fA-F]{12}$']
        x = extract(self.uuid4s_mixed)
        self.check_result(x, rexes, self.uuid4s_mixed)

    def test_re_uuid4mixed_java(self):
        rexes = [r'^\p{XDigit}{8}\-\p{XDigit}{4}\-\p{XDigit}{4}\-'
                 r'\p{XDigit}{4}\-\p{XDigit}{12}$']
        x = extract(self.uuid4s_mixed, dialect='java')
        self.check_result(x, rexes, self.uuid4s_mixed, dialect='java')

    def test_re_uuid4mixed_posix(self):
        rexes = [r'^[[:xdigit:]]{8}\-[[:xdigit:]]{4}\-[[:xdigit:]]{4}\-'
                 r'[[:xdigit:]]{4}\-[[:xdigit:]]{12}$']
        x = extract(self.uuid4s_mixed, dialect='posix')
        self.check_result(x, rexes, self.uuid4s_mixed, dialect='posix')


    tels1 = [
        '(0131) 496 0091',
        '(0131) 496 0161',
        '(0131) 496 0107',
        '(020) 7946 0106',
        '(020) 7946 0642',
        '(0141) 496 0927',
        '(0141) 496 0595',
        '(0141) 496 0236',
        '(0141) 496 0324'
    ]
    def test_tels1(self):
        x = extract(self.tels1)
        self.check_result(x, [r'^\([0-9]{3,4}\) [0-9]{3,4} [0-9]{4}$'],
                          self.tels1)


    tels2 = [
        '+44 131 496 0091',
        '(0131) 496 0161',
        '+44 131 496 0107',
        '(020) 7946 0106',
        '+44 20 7946 0642',
        '+44 141 496 0927',
        '(0141) 496 0595',
        '+1 202 555 0181',
        '(0141) 496 0324',
    ]

    def test_tels2(self):
        x = set(extract(self.tels2))
        rexes = set([r'^\+[0-9]{1,2} [0-9]{2,3} [0-9]{3,4} [0-9]{4}$',
                     r'^\([0-9]{3,4}\) [0-9]{3,4} [0-9]{4}$'])
        self.check_result(x, rexes, self.tels2)

    def test_tels2_portable(self):
        x = set(extract(self.tels2, dialect='portable'))
        rexes = set([r'^\+[0-9]{1,2} [0-9]{2,3} [0-9]{3,4} [0-9]{4}$',
                     r'^\([0-9]{3,4}\) [0-9]{3,4} [0-9]{4}$'])
        self.check_result(x, rexes, self.tels2)

    def test_tels2_posix(self):
        x = set(extract(self.tels2, dialect='posix'))
        rexes = set([r'^\+[[:digit:]]{1,2} [[:digit:]]{2,3} [[:digit:]]{3,4}'
                         r' [[:digit:]]{4}$',
                     r'^\([[:digit:]]{3,4}\) [[:digit:]]{3,4} '
                         r'[[:digit:]]{4}$'])
        self.check_result(x, rexes, self.tels2, dialect='posix')

    def test_tels2_java(self):
        x = set(extract(self.tels2, dialect='java'))
        rexes = set([r'^\+\p{Digit}{1,2} \p{Digit}{2,3} \p{Digit}{3,4}'
                         r' \p{Digit}{4}$',
                     r'^\(\p{Digit}{3,4}\) \p{Digit}{3,4} '
                         r'\p{Digit}{4}$'])
        self.check_result(x, rexes, self.tels2, dialect='java')

    def test_coverage_tels2(self):
        x = Extractor(self.tels2)
        rex = x.results.rex
        d = dict(zip(rex, x.coverage()))
        self.assertEqual(d,
                         {
                            r'^\+[0-9]{1,2} [0-9]{2,3} [0-9]{3,4} [0-9]{4}$': 5,
                            r'^\([0-9]{3,4}\) [0-9]{3,4} [0-9]{4}$': 4,
                         })
        expected = set([r'^\+[0-9]{1,2} [0-9]{2,3} [0-9]{3,4} [0-9]{4}$',
                        r'^\([0-9]{3,4}\) [0-9]{3,4} [0-9]{4}$'])
        self.check_result(set(rex), expected, self.tels2)

    def test_incremental_coverage_tels2(self):
        x = Extractor(self.tels2)
        rex = x.results.rex
        od = x.incremental_coverage()
        self.assertEqual(od,
                         OrderedDict((
                            (r'^\+[0-9]{1,2} [0-9]{2,3} [0-9]{3,4} [0-9]{4}$', 5),
                            (r'^\([0-9]{3,4}\) [0-9]{3,4} [0-9]{4}$', 4),
                         )))
    def test_coverage_tels2_dedup(self):
        x = Extractor(self.tels2 + self.tels2[:6])
        rex = x.results.rex
        self.assertEqual(type(rex), list)
        d = dict(zip(rex, x.coverage()))
        self.assertEqual(d,
                         {
                            r'^\+[0-9]{1,2} [0-9]{2,3} [0-9]{3,4} [0-9]{4}$': 9,
                            r'^\([0-9]{3,4}\) [0-9]{3,4} [0-9]{4}$': 6,
                         })
        d = dict(zip(rex, x.coverage(dedup=True)))
        self.assertEqual(d,
                         {
                            r'^\+[0-9]{1,2} [0-9]{2,3} [0-9]{3,4} [0-9]{4}$': 5,
                            r'^\([0-9]{3,4}\) [0-9]{3,4} [0-9]{4}$': 4,
                         })

    def test_incremental_coverage_tels2_dedup(self):
        x = Extractor(self.tels2 + self.tels2[:6])
        rex = x.results.rex
        od = x.incremental_coverage(dedup=True)
        self.assertEqual(od,
                         OrderedDict((
                            (r'^\+[0-9]{1,2} [0-9]{2,3} [0-9]{3,4} [0-9]{4}$',
                             5),
                            (r'^\([0-9]{3,4}\) [0-9]{3,4} [0-9]{4}$', 4),
                         )))

    tels3 = [
        '0131-222-9876',
        '0207.987.2287'
    ]
    def test_tels3(self):
        r = extract(self.tels3, as_object=True)
        self.assertEqual(r.warnings, [])
        self.assertEqual(r.results.refrags,
                         [[(u'[0-9]{4}', True),
                           (u'[\\-\\.]', False),
                           (u'[0-9]{3}', True),
                           (u'[\\-\\.]', False),
                            (u'[0-9]{4}', True),
                          ]])
        self.check_result(r.results.rex,
                          [r'^[0-9]{4}[\-\.][0-9]{3}[\-\.][0-9]{4}$'],
                          self.tels3)

    tels4 = [
        '222-678-8834',
        '321-123-1234',
        '212-988-0321',
        '191-777-2043'
    ]
    def test_tels4(self):
        x = extract(self.tels4)
        self.check_result(x, [r'^[0-9]{3}\-[0-9]{3}\-[0-9]{4}$'], self.tels4)


    tels5 = [
        '212-988-0321',
        '987-654-3210',
        '476 123 8829',
        '123 456 7890',
        '1 701 734 9288',
        '1 177 441 7712',
        '(617) 222 0529',
        '(222) 111 9276',
    ]
    def test_tels5(self):
#        print(Extractor(self.tels5))
        x = extract(self.tels5)
        rexes = [
            r'^[0-9]{3} [0-9]{3} [0-9]{4}$',
            r'^[0-9]{3}\-[0-9]{3}\-[0-9]{4}$',
            r'^\([0-9]{3}\) [0-9]{3} [0-9]{4}$',
            r'^1 [0-9]{3} [0-9]{3} [0-9]{4}$',
        ]
        self.check_result(x, rexes, self.tels5)

    def test_tels_1to5(self):
        tels = self.tels1 + self.tels2 + self.tels3 + self.tels4 + self.tels5
        x = extract(tels)
        rexes = [
            r'^[0-9]{3} [0-9]{3} [0-9]{4}$',
            r'^[0-9]{3,4}[\-\.][0-9]{3}[\-\.][0-9]{4}$',
            r'^\([0-9]{3,4}\) [0-9]{3,4} [0-9]{4}$',
            r'^1 [0-9]{3} [0-9]{3} [0-9]{4}$',
            r'^\+[0-9]{1,2} [0-9]{2,3} [0-9]{3,4} [0-9]{4}$',
        ]
        self.check_result(x, rexes, tels)

    urls1 = [
        'http://www.stochasticsolutions.com/',
        'http://apple.com/',
        'http://stochasticsolutions.com/',
        'http://www.stochasticsolutions.co.uk/',
        'http://www.google.co.uk/',
        'http://www.google.com',
        'http://www.google.com/',
        'http://www.stochasticsolutions.com',
        'http://web.stochasticsolutions.com',
        'https://www.stochasticsolutions.com',
        'http://tdda.info',
        'http://web.web',
    ]

    POSTCODES = [
        'EH3 1LH',
        'G4 2BP',
    ]
    def test_POSTCODES(self):
        self.assertEqual(extract(self.POSTCODES),
                         [r'^[A-Z]{1,2}[0-9] [0-9][A-Z]{2}$'])
        # Improved answer
        # Previously
        #    [r'^[A-Z0-9]{2,3} [A-Z0-9]{3}$'])


    Postcodes = [
        'EH3 1LH',
        'g4 2bp',
    ]
    def test_Postcodes(self):
        self.assertEqual(extract(self.Postcodes),
                         [r'^[A-Za-z0-9]{2,3} [A-Za-z0-9]{3}$'])

    postcodes = [
        'eh3 1lh',
        'g4 2bp',
    ]
    def test_Postcodes2(self):
        self.assertEqual(extract(self.postcodes),
                         [r'^[a-z]{1,2}[0-9] [0-9][a-z]{2}$'])
        # Improved answer.
        # Previously:
        #     [r'^[a-z0-9]{2,3} [a-z0-9]{3}$'])

    postCODES = [
        'eh3 1LH',
        'g4 2BP',
    ]
    def test_postCODES(self):
        self.assertEqual(extract(self.postCODES),
                         [r'^[a-z]{1,2}[0-9] [0-9][A-Z]{2}$'])
        # Improved answer.
        # Previously:
        #     [r'^[a-z0-9]{2,3} [A-Z0-9]{3}$'])

    POSTcodes = [
        'EH3 1lh',
        'G4 2bp',
    ]
    def test_POSTcodes(self):
        self.assertEqual(extract(self.POSTcodes),
                         [r'^[A-Z]{1,2}[0-9] [0-9][a-z]{2}$'])
#                         [r'^[A-Z0-9]{2,3} [a-z0-9]{3}$'])


    names1 = [
        'Euclid',
        'Homer',
        'Plato',
    ]

    names1L = names1 + ['Socrates']

    names2 = [
        'Albert Einstein',
        'Richard Feynman',
        'Miles Davis',
    ]
    names3 = [
        'James Clerk Maxwell',
        'Ralph Waldo Emerson',
        'Carl Friedrich Gauss',
    ]

    namesAU = names2 + [
        'Emmy Nöther'
    ]

    namesUA = names2 + [
        'Stanisław Mazur'
    ]

    namesUAU = names3 + [
        'Émilie du Châtelet'
    ]

    names_dot_initial = [
        'John F. Kennedy',
        'George W. Bush',
    ]

    def test_names1(self):
        self.assertEqual(extract(self.names1), [r'^[A-Z][a-z]{4,5}$'])


    def test_names1L(self):
        self.assertEqual(extract(self.names1L), [r'^[A-Z][a-z]+$'])


    def test_names2(self):
        self.assertEqual(extract(self.names2),
                         [r'^[A-Z][a-z]{4,6} [A-Z][a-z]+$'])


    def test_names3(self):
        self.assertEqual(extract(self.names3),
                         [r'^[A-Z][a-z]{3,4} [A-Z][a-z]+ [A-Z][a-z]{4,6}$'])

    @unittest.skipIf(not UNICHRS, 'Unicode handling off')
    def test_namesAU(self):
        self.assertEqual(extract(self.namesAU),
                        [r'^[A-Z][a-z]+ [^\W0-9_]+$'])

    @unittest.skipIf(not UNICHRS, 'Unicode handling off')
    def test_namesUA(self):
        self.assertEqual(extract(self.namesUA),
                         [r'^[^\W0-9_]+ [A-Z][a-z]+$'])

    @unittest.skipIf(not UNICHRS, 'Unicode handling off')
    def test_namesUAU(self):
        self.assertEqual(extract(self.namesUAU),
                         [r'^[^\W0-9_]{4,6} [A-Za-z]+ [^\W0-9_]+$'])

    @unittest.skipIf(not UNICHRS, 'Unicode handling off')
    def test_namesUAUjava(self):
        self.assertEqual(extract(self.namesUAU, dialect='java'),
                         [r'^\p{Alpha}{4,6} \p{Alpha}+ \p{Alpha}+$'])

    @unittest.skipIf(not UNICHRS, 'Unicode handling off')
    def test_namesUAUjava(self):
        self.assertEqual(extract(self.namesUAU, dialect='posix'),
                         [r'^[[:alpha:]]{4,6} [[:alpha:]]+ [[:alpha:]]+$'])


    def test_names_dot_initial(self):
        self.assertEqual(extract(self.names_dot_initial),
                         [r'^[A-Z][a-z]{3,5} [A-Z]\. [A-Z][a-z]+$'])

    def test_names1L23(self):
        self.assertEqual(extract(self.names1L + self.names2 + self.names3),
                         [r'^[A-Z][a-z]+$',
                          r'^[A-Z][a-z]{4,6} [A-Z][a-z]+$',
                          r'^[A-Z][a-z]{3,4} [A-Z][a-z]+ [A-Z][a-z]{4,6}$'])

    def test_names1L23_dot_initial(self):
        self.assertEqual(extract(self.names1L + self.names2 + self.names3
                                 + self.names_dot_initial),
                         [r'^[A-Z][a-z]+$',
                          r'^[A-Z][a-z]{4,6} [A-Z][a-z]+$',
                          r'^[A-Z][a-z]{3,4} [A-Z][a-z]+ [A-Z][a-z]{4,6}$',
                          r'^[A-Z][a-z]{3,5} [A-Z]\. [A-Z][a-z]+$'])

    abplus = ['ab', 'abb', 'abbb', 'abbbbb', 'abbbbbbb',
              'ab', 'abbbbbbb', 'abbbb', 'ab', 'abbbb',]
    aplusbplus = ['ab', 'abb', 'abbb', 'abbbbb', 'aaaaaaaaaaabbbbbbb',
                  'aab', 'aaabb', 'aaabbbb', 'ab', 'abbbb',]

    def test_abplus(self):
        self.assertEqual(extract(self.abplus), [r'^ab+$'])

    def test_urls1(self):
        self.assertEqual(extract(self.aplusbplus), [r'^a+b+$'])

#        print()
#        x = Extractor(self.urls1, verbose=True)
#        x = Extractor(self.urls1, verbose=True)
#        print(str(x))
        expected = set([r'^http://www\.[a-z]+\.com/$',
                       r'^http://[a-z]{3,4}\.[a-z]{3,4}$',
                       r'^http://[a-z]+\.com/$',
                       r'^[a-z]{4,5}://[a-z]{3}\.[a-z]+\.com$',
                       r'^http://www\.[a-z]+\.co\.uk/$',])
        self.assertEqual(set(extract(self.urls1, variableLengthFrags=False)),
                         expected)

        expected = set([r'^http://[a-z]{3,4}\.[a-z]{3,4}$',
                        r'^http://www\.[a-z]+\.co\.uk/$',
                        r'^http://www\.[a-z]+\.com/$',
                        r'^http://[a-z]+\.com/$',
                        r'^https?://w{1,3}e?b?\.[a-z]+\.com$',])
        self.assertEqual(set(extract(self.urls1, variableLengthFrags=True)),
                         expected)

        # Sorted by length, these forms are:These are All:
        #
        #    C+.+C+.C+
        #    C+.+C+.C+.
        #    C+.+C+.C+.C+
        #    C+.+C+.C+.C+.
        #    C+.+C+.C+.C+.C+.

        # So: C+.+C+.C+(.C+)*.?
        # But that's a bit general!

        # Really want:
        #    '^https?\:\/\/([a-z]+\.)+[a-z]+\/?$'
        # Quite a way to go!
        #   - Small categoricals (http|https)
        #   - Related small categoricals (http|https) --> https?)
        #   - {6-19} --> +  (but when?)
        #   -  (C|C.C|C.C.C) --> (C.)+C   (i.e. concept of separation
        #                                  as opposed to terminators)


    urls2 = [
        'stochasticsolutions.com/',
        'apple.com/',
        'stochasticsolutions.com/',  # actual duplicate
        'http://www.stochasticsolutions.co.uk/',
        'http://www.google.co.uk/',
        'http://www.google.com',
        'http://www.google.com/',
        'http://www.guardian.co.uk/',
        'http://www.guardian.com',
        'http://www.guardian.com/',
        'http://www.stochasticsolutions.com',
        'web.stochasticsolutions.com',
        'https://www.stochasticsolutions.com',
        'tdda.info',
        'gov.uk',
        'http://web.web',
    ]

    def test_urls2(self):

#        print()
#        x = Extractor(self.urls2, verbose=True)
#        x = Extractor(self.urls2, variableLengthFrags=True)
#        print(str(x))
        expected = {
            r'^[a-z]{3,4}\.[a-z]{2,4}$',
            r'^[a-z]+\.com/$',
            r'^[a-z]{3,4}[\./:]{1,3}[a-z]+\.[a-z]{3}$',
            r'^[a-z]{4,5}://www\.[a-z]+\.com$',
            r'^http://www\.[a-z]{6,8}\.com/$',
            r'^http://www\.[a-z]+\.co\.uk/$',
        }
        self.assertEqual(set(extract(self.urls2, variableLengthFrags=False)),
                         expected)

        expected = {
            r'^[a-z]{3,4}\.[a-z]{2,4}$',
            r'^[a-z]+\.com/$',
            r'^[a-z]{3,4}[\./:]{1,3}[a-z]+\.[a-z]{3}$',
            r'^http://www\.[a-z]{6,8}\.com/$',
            r'^http://www\.[a-z]+\.co\.uk/$',
            r'^https?://www\.[a-z]+\.com$',
        }
        self.assertEqual(set(extract(self.urls2, variableLengthFrags=True)),
                         expected)

    def test_incremental_coverage_urls2(self):
        x = Extractor(self.urls2, variableLengthFrags=False)
        od = x.incremental_coverage()
        expected = OrderedDict((
                      (u'^[a-z]{4,5}://www\\.[a-z]+\\.com$', 4),
                      (u'^[a-z]+\\.com/$', 3),
                      (u'^http://www\\.[a-z]+\\.co\\.uk/$', 3),
                      (u'^[a-z]{3,4}[\\./:]{1,3}[a-z]+\\.[a-z]{3}$', 2),
                      (u'^[a-z]{3,4}\\.[a-z]{2,4}$', 2),
                      (u'^http://www\\.[a-z]{6,8}\\.com/$', 2)))
        self.assertEqual(od, expected)
        self.assertEqual(x.n_examples(), 16)

        expected_dd = OrderedDict((
                         (u'^[a-z]{4,5}://www\\.[a-z]+\\.com$', 4),
                         (u'^http://www\\.[a-z]+\\.co\\.uk/$', 3),
                         (u'^[a-z]+\\.com/$', 2),
                         (u'^[a-z]{3,4}[\\./:]{1,3}[a-z]+\\.[a-z]{3}$', 2),
                         (u'^[a-z]{3,4}\\.[a-z]{2,4}$', 2),
                         (u'^http://www\\.[a-z]{6,8}\\.com/$', 2)))
        od = x.incremental_coverage(dedup=True)
        self.assertEqual(od, expected_dd)
        self.assertEqual(x.n_examples(dedup=True), 15)

        x = Extractor(self.urls2 * 2, variableLengthFrags=False)
        doubled = OrderedDict([(k, n * 2) for k, n in expected.items()])
        od = x.incremental_coverage()
        self.assertEqual(od, doubled)
        self.assertEqual(x.n_examples(), 32)

        od = x.incremental_coverage(dedup=True)
        self.assertEqual(od, expected_dd)
        self.assertEqual(x.n_examples(dedup=True), 15)

    def test_full_incremental_coverage(self):
        freq_hash = {
            'One': 1,
            'one': 1,
            'two': 2,
            'three': 3,
            'four': 4,
            'five': 5,
            'six': 6,
            'seven': 7,
        }
        freqs = Examples(list(freq_hash.keys()), list(freq_hash.values()))
        patterns = ['^f.+$', '^.{3}$', '^[st].+$']
        results = rexpy.rex_full_incremental_coverage(patterns, freqs)

#        for k in results:
#            print("            (u'%s',\n             rexpy.%s),"
#                  % (k, results[k]))
        expected = OrderedDict((
            (u'^[st].+$',
             Coverage(n=18,      # 2 + 3 + 6 + 7,
                            n_uniq=4,  # two, three, six, seven
                            incr=18,
                            incr_uniq=4,
                            index=2)),
            (u'^f.+$',
             Coverage(n=9,        # 4 + 5
                            n_uniq=2,   # four, five
                            incr=9,     # four (4), five (5)
                            incr_uniq=2,
                            index=0)),
            (u'^.{3}$',
             Coverage(n=10,      # 1 + 1 + 2 + 6
                            n_uniq=4,  # One, one, two, six
                            incr=2,    # One (1), one (1)
                            incr_uniq=2,
                            index=1)),
        ))
        self.assertEqual(results, expected)

        results = rexpy.rex_full_incremental_coverage(patterns, freqs,
                                                      dedup=True)
        expected = OrderedDict((
            (u'^.{3}$',
             Coverage(n=10,       # 1 + 1 + 2 + 6
                            n_uniq=4,   # One, one, two, six
                            incr=10,    # One (1), one (1), two (2), six (6)
                            incr_uniq=4,
                            index=1)),
            (u'^[st].+$',
             Coverage(n=18,       # 2 + 3 + 6 + 7,
                            n_uniq=4,   # two, three, six, seven
                            incr=10,    # three (3), seven (7)
                            incr_uniq=2,
                            index=2)),
            (u'^f.+$',
             Coverage(n=9,        # 4 + 5
                            n_uniq=2,   # four, five
                            incr=9,     # four (4), five (5)
                            incr_uniq=2,
                            index=0)),
        ))
        self.assertEqual(results, expected)

    def test_full_incremental_coverage_urls2(self):
        x = Extractor(self.urls2, variableLengthFrags=False)
        od = x.full_incremental_coverage()
        # old_expected = OrderedDict((
        #     (u'^[a-z]{4,5}\:\/\/www\.[a-z]+\.com$',
        #      Coverage(n=4, n_uniq=4, incr=4, incr_uniq=4, index=3)),
        #     (u'^[a-z]+\.com\/$',
        #      Coverage(n=3, n_uniq=2, incr=3, incr_uniq=2, index=1)),
        #     (u'^http\:\/\/www\.[a-z]+\.co\.uk\/$',
        #      Coverage(n=3, n_uniq=3, incr=3, incr_uniq=3, index=5)),
        #     (u'^[a-z]{3,4}[\.\/\:]{1,3}[a-z]+\.[a-z]{3}$',
        #      Coverage(n=2, n_uniq=2, incr=2, incr_uniq=2, index=2)),
        #     (u'^[a-z]{3,4}\.[a-z]{2,4}$',
        #      Coverage(n=2, n_uniq=2, incr=2, incr_uniq=2, index=0)),
        #     (u'^http\:\/\/www\.[a-z]{6,8}\.com\/$',
        #      Coverage(n=2, n_uniq=2, incr=2, incr_uniq=2, index=4)),
        # ))
        expected = OrderedDict((
            (u'^[a-z]{4,5}://www\.[a-z]+\.com$',
             Coverage(n=4, n_uniq=4, incr=4, incr_uniq=4, index=3)),
            (u'^[a-z]+\.com/$',
             Coverage(n=3, n_uniq=2, incr=3, incr_uniq=2, index=1)),
            (u'^http://www\.[a-z]+\.co\.uk/$',
             Coverage(n=3, n_uniq=3, incr=3, incr_uniq=3, index=5)),
            (u'^[a-z]{3,4}[\\./:]{1,3}[a-z]+\.[a-z]{3}$',
             Coverage(n=2, n_uniq=2, incr=2, incr_uniq=2, index=2)),
            (u'^[a-z]{3,4}\.[a-z]{2,4}$',
             Coverage(n=2, n_uniq=2, incr=2, incr_uniq=2, index=0)),
            (u'^http://www\.[a-z]{6,8}\.com/$',
             Coverage(n=2, n_uniq=2, incr=2, incr_uniq=2, index=4)),
        ))

        self.assertEqual(od, expected)
        self.assertEqual(x.n_examples(), 16)

        expected_dd = OrderedDict((
            (u'^[a-z]{4,5}://www\.[a-z]+\.com$',
             Coverage(n=4, n_uniq=4, incr=4, incr_uniq=4, index=3)),
            (u'^http://www\.[a-z]+\.co\.uk/$',
             Coverage(n=3, n_uniq=3, incr=3, incr_uniq=3, index=5)),
            (u'^[a-z]+\.com/$',
             Coverage(n=3, n_uniq=2, incr=3, incr_uniq=2, index=1)),
            (u'^[a-z]{3,4}[\./:]{1,3}[a-z]+\.[a-z]{3}$',
             Coverage(n=2, n_uniq=2, incr=2, incr_uniq=2, index=2)),
            (u'^[a-z]{3,4}\.[a-z]{2,4}$',
             Coverage(n=2, n_uniq=2, incr=2, incr_uniq=2, index=0)),
            (u'^http://www\.[a-z]{6,8}\.com/$',
             Coverage(n=2, n_uniq=2, incr=2, incr_uniq=2, index=4)),
        ))

        od = x.full_incremental_coverage(dedup=True)
        self.assertEqual(od, expected_dd)
        self.assertEqual(x.n_examples(dedup=True), 15)

        x = Extractor(self.urls2 * 2, variableLengthFrags=False)
        doubled = OrderedDict((
            (u'^[a-z]{4,5}://www\.[a-z]+\.com$',
             Coverage(n=8, n_uniq=4, incr=8, incr_uniq=4, index=3)),
            (u'^[a-z]+\.com/$',
             Coverage(n=6, n_uniq=2, incr=6, incr_uniq=2, index=1)),
            (u'^http://www\.[a-z]+\.co\.uk/$',
             Coverage(n=6, n_uniq=3, incr=6, incr_uniq=3, index=5)),
            (u'^[a-z]{3,4}[\./:]{1,3}[a-z]+\.[a-z]{3}$',
             Coverage(n=4, n_uniq=2, incr=4, incr_uniq=2, index=2)),
            (u'^[a-z]{3,4}\.[a-z]{2,4}$',
             Coverage(n=4, n_uniq=2, incr=4, incr_uniq=2, index=0)),
            (u'^http://www\.[a-z]{6,8}\.com/$',
             Coverage(n=4, n_uniq=2, incr=4, incr_uniq=2, index=4)),
        ))
        od = x.full_incremental_coverage()
        self.assertEqual(od, doubled)
        self.assertEqual(x.n_examples(), 32)

        od = x.full_incremental_coverage(dedup=True)

        expected_doubled_dd = OrderedDict((
            (u'^[a-z]{4,5}://www\.[a-z]+\.com$',
             Coverage(n=8, n_uniq=4, incr=8, incr_uniq=4, index=3)),
            (u'^http://www\.[a-z]+\.co\.uk/$',
             Coverage(n=6, n_uniq=3, incr=6, incr_uniq=3, index=5)),
            (u'^[a-z]+\.com/$',
             Coverage(n=6, n_uniq=2, incr=6, incr_uniq=2, index=1)),
            (u'^[a-z]{3,4}[\./:]{1,3}[a-z]+\.[a-z]{3}$',
             Coverage(n=4, n_uniq=2, incr=4, incr_uniq=2, index=2)),
            (u'^[a-z]{3,4}\.[a-z]{2,4}$',
             Coverage(n=4, n_uniq=2, incr=4, incr_uniq=2, index=0)),
            (u'^http://www\.[a-z]{6,8}\.com/$',
             Coverage(n=4, n_uniq=2, incr=4, incr_uniq=2, index=4)),
        ))
        self.assertEqual(od, expected_doubled_dd)
        self.assertEqual(x.n_examples(dedup=True), 15)

    def test_full_incremental_coverage_urls2_var(self):
        x = Extractor(self.urls2, variableLengthFrags=True)
        od = x.full_incremental_coverage()
        expected = OrderedDict((
            (u'^https?://www\.[a-z]+\.com$',
             Coverage(n=4, n_uniq=4, incr=4, incr_uniq=4, index=4)),
            (u'^[a-z]+\.com/$',
             Coverage(n=3, n_uniq=2, incr=3, incr_uniq=2, index=1)),
            (u'^http://www\.[a-z]+\.co\.uk/$',
             Coverage(n=3, n_uniq=3, incr=3, incr_uniq=3, index=5)),
            (u'^[a-z]{3,4}[\./:]{1,3}[a-z]+\.[a-z]{3}$',
             Coverage(n=2, n_uniq=2, incr=2, incr_uniq=2, index=2)),
            (u'^[a-z]{3,4}\.[a-z]{2,4}$',
             Coverage(n=2, n_uniq=2, incr=2, incr_uniq=2, index=0)),
            (u'^http://www\.[a-z]{6,8}\.com/$',
             Coverage(n=2, n_uniq=2, incr=2, incr_uniq=2, index=3))
        ))

        x = Extractor(self.urls2 * 2, variableLengthFrags=True)
        doubled = OrderedDict((
            (u'^https?://www\.[a-z]+\.com$',
             Coverage(n=8, n_uniq=4, incr=8, incr_uniq=4, index=5)),
            (u'^[a-z]+\.com/$',
             Coverage(n=6, n_uniq=2, incr=6, incr_uniq=2, index=1)),
            (u'^http://www\.[a-z]+\.co\.uk/$',
             Coverage(n=6, n_uniq=3, incr=6, incr_uniq=3, index=4)),
            (u'^[a-z]{3,4}[\./:]{1,3}[a-z]+\.[a-z]{3}$',
             Coverage(n=4, n_uniq=2, incr=4, incr_uniq=2, index=2)),
            (u'^[a-z]{3,4}\.[a-z]{2,4}$',
             Coverage(n=4, n_uniq=2, incr=4, incr_uniq=2, index=0)),
            (u'^http://www\.[a-z]{6,8}\.com/$',
             Coverage(n=4, n_uniq=2, incr=4, incr_uniq=2, index=3)),
        ))
        od = x.full_incremental_coverage()
        self.assertEqual(od, doubled)
        self.assertEqual(x.n_examples(), 32)

    def test_urls2_grouped(self):

#        print()
#        x = Extractor(self.urls2, verbose=True)
#        x = Extractor(self.urls2)
#        print(str(x))
        expected = {
            r'^([a-z]{4,5})\:\/\/www\.([a-z]+)\.com$',
            r'^http\:\/\/www\.([a-z]{6,8})\.com\/$',
            r'^([a-z]{3,4})\.([a-z]{2,4})$',
            r'^([a-z]{3,4})[\.\/\:]{1,3}([a-z]+)\.([a-z]{3})$',
            r'^([a-z]+)\.com\/$',
            r'^http\:\/\/www\.([a-z]+)\.co\.uk\/$',
        }
        expected = {
            r'^([a-z]{4,5})://www\.([a-z]+)\.com$',
            r'^http://www\.([a-z]{6,8})\.com/$',
            r'^([a-z]{3,4})\.([a-z]{2,4})$',
            r'^([a-z]{3,4})[\./:]{1,3}([a-z]+)\.([a-z]{3})$',
            r'^([a-z]+)\.com/$',
            r'^http://www\.([a-z]+)\.co\.uk/$',
        }
        self.assertEqual(set(extract(self.urls2, tag=True,
                                     variableLengthFrags=False)),
                         expected)

        expected = {
            r'^http://www\.([a-z]{6,8})\.com/$',
            r'^([a-z]{3,4})\.([a-z]{2,4})$',
            r'^([a-z]{3,4})[\./:]{1,3}([a-z]+)\.([a-z]{3})$',
            r'^https?://www\.([a-z]+)\.com$',
            r'^([a-z]+)\.com/$',
            r'^http://www\.([a-z]+)\.co\.uk/$',
        }
        self.assertEqual(set(extract(self.urls2, tag=True,
                                     variableLengthFrags=True)),
                         expected)

    def test_urls_all(self):

#        print()
#        x = Extractor(self.urls2, verbose=True)
#        x = Extractor(self.urls1 + self.urls2)
#        print(str(x))
        expected = {
            r'^[a-z]{3,4}\.[a-z]{2,4}$',
            r'^[a-z]+\.com/$',
            r'^[a-z]{3,4}[\./:]{1,3}[a-z]+\.[a-z]{3,4}$',
            r'^http://[a-z]+\.com/$',
            r'^[a-z]{4,5}://[a-z]{3}\.[a-z]+\.com$',
            r'^http://www\.[a-z]+\.com/$',
            r'^http://www\.[a-z]+\.co\.uk/$',
        }
        self.assertIn(set(extract(self.urls1 + self.urls2,
                                  variableLengthFrags=False)),
                      (expected, expected))

        expected = {
            r'^[a-z]{3,4}\.[a-z]{2,4}$',
            r'^[a-z]+\.com/$',
            r'^[a-z]{3,4}[\./:]{1,3}[a-z]+\.[a-z]{3,4}$',
            r'^http://[a-z]+\.com/$',
            r'^http://www\.[a-z]+\.com/$',
            r'^http://www\.[a-z]+\.co\.uk/$',
            r'^https?://w{1,3}e?b?\.[a-z]+\.com$'
        }
        self.assertIn(set(extract(self.urls1 + self.urls2,
                                     variableLengthFrags=True)),
                      (expected, expected))

    def test_agents(self):
        # This is really just a check that it doesn't bomb out, for the
        # moment. It's certainly not finding good REs at this point!
        examples_dir = os.path.join(os.path.dirname(os.path.abspath(__file__)),
                                    'examples')
        agents_path = os.path.join(examples_dir, 'agents9.txt')
        with open(agents_path) as f:
            examples = f.read().splitlines()
        r = extract(examples, as_object=True)
        expected = {
            r'^Mozilla/4\.0 \(compatible; MSIE 8\.0; Windows NT '
            r'6\.0; Trident/4\.0;   Acoo Browser; GTB5; '
            r'Mozilla/4\.0 \(compatible; MSIE 6\.0; Windows '
            r'NT 5\.1;   SV1\) ; InfoPath\.1; \.NET CLR '
            r'3\.5\.30729; \.NET CLR 3\.0\.30618\)$',

            r'^Mozilla/5\.0 \(compatible; ABrowse 0\.4; Syllable\)$',

            r'^Mozilla/5\.0 \(compatible; U; ABrowse 0\.6; '
            r'{1,2}Syllable\) AppleWebKit/420\+ \(KHTML, like Gecko\)$',

            r'^Mozilla/5\.0 \(compatible; MSIE 8\.0; Windows '
            r'NT 6\.0; Trident/4\.0; Acoo Browser 1\.98\.744; '
            r'\.NET CLR {1,3}3\.5\.30729\)$',

            r'^Mozilla/4\.0 \(compatible; MSIE 7\.0; Windows '
            r'NT 6\.0; Acoo Browser; SLCC1;   \.NET CLR '
            r'2\.0\.50727; Media Center PC 5\.0; \.NET CLR '
            r'3\.0\.04506\)$',

            r'^Mozilla/4\.0 \(compatible; MSIE 8\.0; Windows '
            r'NT 5\.1; Trident/4\.0; SV1; Acoo Browser; '
            r'\.NET CLR 2\.0\.50727; \.NET CLR 3\.0\.4506\.2152; '
            r'\.NET CLR 3\.5\.30729; Avant Browser\)$',

            r'^Mozilla/4\.0 \(compatible; MSIE 7\.0; Windows '
            r'NT 6\.0; Acoo Browser; GTB5; Mozilla/4\.0 '
            r'\(compatible; MSIE 6\.0; Windows NT 5\.1; '
            r'SV1\) ; Maxthon; InfoPath\.1; \.NET CLR 3\.5\.30729; '
            r'\.NET CLR 3\.0\.30618\)$',
        }
        self.assertEqual(set(r.results.rex), expected)
        self.assertEqual(r.n_too_many_groups, 1)
        self.assertEqual(r.warnings[0], '1 string assigned to .{m,n} for '
                                        'needing "too many" groups.')

    def testmflag(self):
        patterns = ('a.1', 'b_2', 'c-3')
<<<<<<< HEAD
        old_expected = ['^c\-3$', r'^([a-z])([A-Z\.\_])([0-9])$']
        new_expected = ['^c\-3$', r'^([a-z])([A-Z._])([0-9])$']
=======
        expected = ['^c\-3$', r'^([a-z])([A-Z\._])(\d)$']
>>>>>>> 66d4c750
        r = extract(patterns, tag=True, extra_letters='._')
        self.assertEqual(r, expected)

    def testmflag2(self):
        patterns = ('a-1', 'c-3')
        expected = [r'^([a-z])\-([0-9])$']
        r = extract(patterns, tag=True, extra_letters='._')
        self.assertEqual(r, expected)

    def testFindOuterCaptureGroups(self):
        r = re.compile('^(([A-Z]+) [1-5])([^\W_]+)$', re.U)
        m = re.match(r, 'THIS 3aéAB')
        self.assertEqual(is_outer_group(m, 1), True)
        self.assertEqual(is_outer_group(m, 2), False)
        self.assertEqual(is_outer_group(m, 3), True)

        f = group_map_function(m, 2)
        self.assertEqual(f(1), 1)
        self.assertEqual(f(2), 3)
        self.assertRaises(KeyError, f, 3)

        r = re.compile('^aaa([A-Z]+)bb$', re.U)
        m = re.match(r, 'aaaBBbb')
        f = group_map_function(m, 2)
        self.assertEqual(f(1), 1)
        self.assertRaises(KeyError, f, 2)

        rex = '@ (a(b)c) d (e(f(g)h(i(j)k)l)m) n (o) p (q(r)s) t'
        r = re.compile(rex, re.U)
        m = re.match(r, '@ abc d efghijklm n o p qrs t')
        f = group_map_function(m, 4)
        self.assertEqual(f(1), 1)
        self.assertEqual(f(2), 3)
        self.assertEqual(f(3), 8)
        self.assertEqual(f(4), 9)
        self.assertRaises(KeyError, f, 5)

    def testFindHarderOuterCaptureGroups(self):
        rex = r'^([\!\"\#\$\%\&\'\(\)\*\+\,\.\/\:\;\<\=\>\?\@\[\\\]\^\_\`\{\|\}\~])(([^\W\_]|\-)+)(\s)(([^\W\_]|\-)+)(\s)(([^\W\_]|\-)+)$'
        r = re.compile(rex, re.U)
        m = re.match(r, '!a b c')
        f = group_map_function(m, 2)
        self.assertIsNotNone(m)
        groups = ('!', 'a', 'a', ' ', 'b', 'b', ' ', 'c', 'c')
        self.assertEqual(m.groups(), groups)
        actual = tuple(f(i) for i in range(1, 7))
        self.assertEqual(actual, (1, 2, 4, 5, 7, 8))

    def atest_vrle_consolidation(self):
        examples = [
            'AA',
            'CC',
            'BBBBBBBBBBBB',
            'CC-DD',
            'EE-FF',
            'GG-HH-II',
            'JJ-KK-LL',
            'AA-KK-LL',
            'BB-KK-LL',

            'AA',
            'BBBBBBBBBBBC',
            'CC- DD',
            'EE- FF',
            'GG- HH-II',
            'JJ- KK-LL',
        ]
        r = extract(examples, as_object=True)
        self.assertEqual(r.warnings, [])
        expected = [
            '^[A-Z]+$',
            '^[A-Z]{2}\\-[A-Z]{2}$',
            '^[A-Z]{2}\\- [A-Z]{2}$',
            '^[A-Z]{2}\\-[A-Z]{2}\\-[A-Z]{2}$',
            '^[A-Z]{2}\\- [A-Z]{2}\\-[A-Z]{2}$',
        ]
        self.check_result(r.results.rex, expected, examples)

        from pprint import pprint as pp
        freqs = r.examples.vrle_freqs
        pp({k: freqs[k] for k in freqs})
        print()
        pp(r.build_tree(r.results.vrles))

        tree = r.build_tree(r.results.vrles)
        tree, results = r.find_frag_sep_frag_repeated(tree),
        self.assertEqual(results, [['Ḉ', '.', 'Ḉ']])
        from pprint import pprint
        pprint(tree)

    @unittest.skipIf(pandas is None, 'No pandas here')
    def testpdextract(self):
        df = pd.DataFrame({'a3': ["one", "two", pd.np.NaN],
                           'a45': ['three', 'four', 'five']})

        re3 = pdextract(df['a3'])
        re45 = pdextract(df['a45'])
        re345 = pdextract([df['a3'], df['a45']])

        self.assertEqual(re3, ['^[a-z]{3}$'])
        self.assertEqual(re45, ['^[a-z]{4,5}$'])
        self.assertEqual(re345, ['^[a-z]{3,5}$'])

    @unittest.skipIf(pandas is None, 'No pandas here')
    def testpdextract2(self):
        df = pd.DataFrame({'ab': ["one", True, pd.np.NaN]})
        self.assertRaisesRegex(ValueError, 'Non-null, non-string',
                               pdextract, df['ab'])

    def testRexpyCommandLineAPIQuoting(self):
        inputs = ['EH12 3LH', 'AL64 1BB']
        self.assertEqual(rexpy_streams(inputs, out_path=False, dialect='perl'),
                         [r'^[A-Z]{2}\d{2} \d[A-Z]{2}$'])
        self.assertEqual(rexpy_streams(inputs, out_path=False, quote=True,
                                       dialect='perl'),
                         [r'"^[A-Z]{2}\\d{2} \\d[A-Z]{2}$"'])
        inputs = [r'''one \"' two''', r'''three \"' four''']
        self.assertIn(rexpy_streams(inputs, out_path=False, dialect='perl'),
                      ([r'''^[a-z]{3,5} \\\"\' [a-z]{3,4}$'''],
                       [r'''^[a-z]{3,5} \\"' [a-z]{3,4}$''']))
        self.assertIn(rexpy_streams(inputs, out_path=False, quote=True,
                                    dialect='perl'),
                      ([r'''"^[a-z]{3,5} \\\\\\\"\\' [a-z]{3,4}$"'''],
                       [r'''"^[a-z]{3,5} \\\\\"' [a-z]{3,4}$"''']))

    def testConstraints(self):
        inputs = {'aa_bb': 10, '.123': 5, 'a': 1, 'b.' : 2}
        r = extract(inputs)
#        aa_bb = r'^aa%sbb$' % UNDERSCORE
        aa_bb = r'^aa_bb$' # now escaping consistently across pythons
        self.assertEqual(r, [r'^a$', r'^\.123$', r'^b\.$', aa_bb])

        r = extract(inputs, max_patterns=2)
        self.assertEqual(r, [r'^\.123$', aa_bb])

        r = extract(inputs, max_patterns=1)
        self.assertEqual(r, [aa_bb])

        r = extract(inputs, min_strings_per_pattern=2)
        self.assertEqual(r, [r'^\.123$', r'^b\.$', aa_bb])

        r = extract(inputs, min_strings_per_pattern=2, max_patterns=3)
        self.assertEqual(r, [r'^\.123$', r'^b\.$', aa_bb])

    def test_save_seed(self):
        state = random.getstate()
        s_seed = PRNGState(12345678)
        s_noseed = PRNGState(None)
        random.random()
        self.assertNotEqual(random.getstate(), state)
        s_noseed.restore()  # no effect
        self.assertNotEqual(random.getstate(), state)

        s_seed.restore()  # should restore
        self.assertEqual(random.getstate(), state)

    def atestSeeding(self):
        inputs = ['a', 'a.a', 'a.a.a', 'a.a.a.a', 'a.a.a.a.a']
        state = random.getstate()
        self.assertEqual(random.getstate(), state)
        r = extract(inputs, size=Size(n_per_length=1, do_all=2),
                    seed=12345678)
        self.assertEqual(random.getstate(), state)

        expected_with_seed = choose23([u'^a$', u'^a\\.a$',
                                       u'^a\\.a\\.a$',
                                       u'^a\\.a\\.a\\.a$',
                                       u'^a\\.a\\.a\\.a\\.a$'],
                                      [u'^a$', u'^a\\.a$'])

        self.assertEqual(r, expected_with_seed)
            # but not always True
        always_same = True
        for i in range(100):    # Loop up to 100 times until get a diff
                                # result. Will most often fail first time
            r = extract(inputs, size=Size(n_per_length=1, do_all=2))
            always_same = (r == expected_with_seed)
            if not always_same:
                break
        self.assertFalse(always_same)


def print_ordered_dict(od):
    print()
    print('        expected = OrderedDict((')
    for k in od:
        print("            (u'%s',\n             rexpy.%s),"
              % (k, od[k]))
    print('        ))')


C = UNIC if UNICHRS else 'C'
def CtoUC(s):
    if UNICHRS:
        return s.replace('C', UNIC)
    else:
        return s


def choose23(two, three):
    """
    Choose between results based on whether running in Python2 or Python3
    """
    return two if isPython2 else three


if isPython2:
    # Quieten down Python3's vexatious complaining
    TestExtraction.assertRaisesRegex = TestExtraction.assertRaisesRegexp

    # def testextractcli(self):
    #     examples_dir = os.path.join(os.path.abspath(__file__), 'examples')
    #     ids_path = os.path.join(examples_dir, 'ids.txt')
    #     params = get_params(ids_path)
    #     main(params)



if __name__ == '__main__':
    ReferenceTestCase.main()<|MERGE_RESOLUTION|>--- conflicted
+++ resolved
@@ -747,12 +747,7 @@
 
     def test_re_pqs_id_with_dash(self):
         iids = ['123-AB-321', '12-AB-4321', '', None, '321-BA-123']
-<<<<<<< HEAD
-        old_rexes = [r'^$', r'^[0-9]{2,3}[A-Z\-][A-Z]{2}[A-Z\-][0-9]{3,4}$']
-        new_rexes = [r'^$', r'^[0-9]{2,3}[A-Z-][A-Z]{2}[A-Z-][0-9]{3,4}$']
-=======
-        rexes = [r'^$', r'^\d{2,3}[A-Z\-][A-Z]{2}[A-Z\-]\d{3,4}$']
->>>>>>> 66d4c750
+        rexes = [r'^$', r'^[0-9]{2,3}[A-Z\-][A-Z]{2}[A-Z\-][0-9]{3,4}$']
         x = extract(iids, extra_letters='-')
         self.check_result(x, rexes, iids)
         # Test result has changed with improved behaviour.
@@ -1615,12 +1610,7 @@
 
     def testmflag(self):
         patterns = ('a.1', 'b_2', 'c-3')
-<<<<<<< HEAD
-        old_expected = ['^c\-3$', r'^([a-z])([A-Z\.\_])([0-9])$']
-        new_expected = ['^c\-3$', r'^([a-z])([A-Z._])([0-9])$']
-=======
-        expected = ['^c\-3$', r'^([a-z])([A-Z\._])(\d)$']
->>>>>>> 66d4c750
+        expected = ['^c\-3$', r'^([a-z])([A-Z\._])([0-9])$']
         r = extract(patterns, tag=True, extra_letters='._')
         self.assertEqual(r, expected)
 
