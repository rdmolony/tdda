--- conflicted
+++ resolved
@@ -83,6 +83,13 @@
 The original name is still available for backwards compatibility, but
 is deprecated.
 
+19.09.2018 1.0.19
+Added tdda.referencetest method assertBinaryFileCorrect.
+Also fixed some issues with tdda.referencetest ignore_patterns method.
+
+19.09.2018 1.0.20
+Added test files so that all the new tests will pass.
+
 --------------------------- branch gentest -------------------------------
 Add initial code for automatically generating reference tests.
 
@@ -149,16 +156,6 @@
 
 ----------------------- end of branch gentest ---------------------------
 
-19.09.2018 1.0.19
-Added tdda.referencetest method assertBinaryFileCorrect.
-Also fixed some issues with tdda.referencetest ignore_patterns method.
-
-19.09.2018 1.0.20
-Added test files so that all the new tests will pass.
-
-<<<<<<< HEAD
-
-=======
 ------------------------- dev branch -------------------------
 Refactored reporting of differences for files and strings, to take
 better account of 'ignore' and 'remove' parameters. It now builds a 'diff'
@@ -189,5 +186,4 @@
 the test, and you know exactly what is in it and what is not).
 
 ------------------------- end of dev branch -------------------------
->>>>>>> d1d7b177
 """