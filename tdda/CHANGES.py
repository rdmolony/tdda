--- conflicted
+++ resolved
@@ -283,10 +283,7 @@
 Python2 and Python3, we can remove a lot of nasty tests that have
 two versions of the results.
 
-<<<<<<< HEAD
-=======
 5.06.2019 1.0.29
->>>>>>> eb942266
 Updated bracket generatation ("character classes: [...]").
 
 We now use almost no escaping for characters in character classes,
@@ -307,7 +304,13 @@
 (equally relevantly) don't match certain strings you might worry they would
 match if you weren't fully "au fait" with the details of regex rules!
 
-<<<<<<< HEAD
+13.06.2019 1.0.30
+Fixed problem with the 'tdda test' command. It was failing with:
+    AttributeError: module 'tdda.testtdda' has no attribute 'test'
+
+Also simplified the list of characters to NOT be specially escaped for rexpy,
+so it's now just the same across all python versions.
+
 -------------------------- rexless branch ---------------------------
 Use sampling and fewer regexes to speed up rexpy.
 
@@ -353,12 +356,4 @@
 Simplified the list of characters to NOT be specially escaped, so it's
 now just the same across all python versions.
 ------------------------- end of dev vbranch -------------------------
-=======
-13.06.2019 1.0.30
-Fixed problem with the 'tdda test' command. It was failing with:
-    AttributeError: module 'tdda.testtdda' has no attribute 'test'
-
-Also simplified the list of characters to NOT be specially escaped for rexpy,
-so it's now just the same across all python versions.
->>>>>>> eb942266
 """