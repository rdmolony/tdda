--- conflicted
+++ resolved
@@ -236,16 +236,7 @@
 
 All changes listed above are now included in master.
 
-<<<<<<< HEAD
 ###
-cherry-pick 3e068695a5cf431faea2a4c1d2f4194b6655c137
-
-Fix for hang in computing rex coverage when patterns can overlap.
-=======
-------------------------- dev branch (continuing) -------------------------
-Merged master back into dev, so dev is now up to date and ready as a place
-for development to continue.
-
 Fix in rexpy code for computing incremental coverage, to deal with some
 edge cases that were hanging. It wasn't taking account of the possibility
 that a *subset* of the expressions found could give 100% coverage, and
@@ -253,6 +244,4 @@
 
 Fix for output regeneration in referencetests having rusted.
 It was missing the new method _normalize_whitespace.
-------------------------- end of dev branch (continuing) ------------------
->>>>>>> 9b0f8e6f
 """